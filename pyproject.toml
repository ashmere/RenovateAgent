--- conflicted
+++ resolved
@@ -22,25 +22,19 @@
 packages = [{include = "renovate_agent", from = "src"}]
 
 [tool.poetry.dependencies]
-<<<<<<< HEAD
 python = "^3.9"
-fastapi = "^0.109.0"
-uvicorn = {extras = ["standard"], version = "^0.24.0"}
-=======
-python = "^3.8"
 fastapi = "^0.116.0"
 uvicorn = {extras = ["standard"], version = "^0.35.0"}
->>>>>>> bf2695d7
-pydantic = "^2.5.0"
-pydantic-settings = "^2.1.0"
+pydantic = "^2.11.7"
+pydantic-settings = "^2.10.1"
 PyGithub = "^1.59.0"
 httpx = "^0.28.0"
 structlog = "^23.2.0"
-python-dotenv = "^1.0.0"
+python-dotenv = "^1.1.1"
 cryptography = "^41.0.0"
-PyJWT = "^2.8.0"
+PyJWT = "^2.10.1"
 sqlalchemy = "^2.0.0"
-alembic = "^1.13.0"
+alembic = "^1.16.3"
 aiofiles = "^23.2.0"
 python-json-logger = "^2.0.0"
 
@@ -51,9 +45,9 @@
 pytest-mock = "^3.12.0"
 black = "^23.11.0"
 ruff = "^0.12.0"
-mypy = "^1.7.0"
-pre-commit = "^3.5.0"
-bandit = "^1.7.5"
+mypy = "^1.16.1"
+pre-commit = "^3.8.0"
+bandit = "^1.8.6"
 isort = "^5.12.0"
 types-PyJWT = "^1.7.0"
 
